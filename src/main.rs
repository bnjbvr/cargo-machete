mod search_unused;

use crate::search_unused::find_unused;
use anyhow::{anyhow, bail, Context};
use rayon::prelude::*;
use std::collections::HashSet;
use std::path::Path;
use std::str::FromStr;
<<<<<<< HEAD
use std::{fs, path::PathBuf};
use toml_edit::{KeyMut, TableLike};
use walkdir::WalkDir;
=======
use std::{borrow::Cow, fs, path::PathBuf};
>>>>>>> d4620514

#[derive(Clone, Copy)]
pub(crate) enum UseCargoMetadata {
    Yes,
    No,
}

#[cfg(test)]
impl UseCargoMetadata {
    fn all() -> &'static [Self] {
        &[Self::Yes, Self::No]
    }
}

<<<<<<< HEAD
impl From<UseCargoMetadata> for bool {
    fn from(v: UseCargoMetadata) -> Self {
        matches!(v, UseCargoMetadata::Yes)
    }
}

impl From<bool> for UseCargoMetadata {
    fn from(b: bool) -> Self {
        if b {
            Self::Yes
        } else {
            Self::No
        }
    }
}

=======
>>>>>>> d4620514
#[derive(argh::FromArgs)]
#[argh(description = r#"
cargo-machete: Helps find unused dependencies in a fast yet imprecise way.

Exit code:
    0:  when no unused dependencies are found
    1:  when at least one unused (non-ignored) dependency is found
    2:  on error
"#)]
struct MacheteArgs {
    /// uses cargo-metadata to figure out the dependencies' names. May be useful if some
    /// dependencies are renamed from their own Cargo.toml file (e.g. xml-rs which gets renamed
    /// xml). Try it if you get false positives!
    #[argh(switch)]
    with_metadata: bool,

    /// don't analyze anything contained in any target/ directories encountered.
    #[argh(switch)]
    skip_target_dir: bool,

    /// rewrite the Cargo.toml files to automatically remove unused dependencies.
    /// Note: all dependencies flagged by cargo-machete will be removed, including false positives.
    #[argh(switch)]
    fix: bool,

    /// also search in ignored files (.gitignore, .ignore, etc.) when searching for files.
    #[argh(switch)]
    no_ignore: bool,

    /// print version.
    #[argh(switch)]
    version: bool,

    /// paths to directories that must be scanned.
    #[argh(positional, greedy)]
    paths: Vec<PathBuf>,
}

struct CollectPathOptions {
    /// Should we avoid scanning `target` directories?
    skip_target_dir: bool,

    /// Should we ignore files as specified in .gitignore (in the target directory, or any parent),
    /// and `.ignore`?
    respect_ignore_files: bool,

    // As an override to the above `respect_ignore_files`, should we use `.gitignore` overall?
    //
    // This is used only in testing, to avoid reading this repository's `.gitignore` file for
    // testing the `collect_path()` function.
    override_respect_git_ignore: Option<bool>,
}

fn collect_paths(path: &Path, options: CollectPathOptions) -> Result<Vec<PathBuf>, ignore::Error> {
    // Find directory entries.
    let mut builder = ignore::WalkBuilder::new(path);

    builder.standard_filters(options.respect_ignore_files);

    if let Some(val) = options.override_respect_git_ignore {
        builder.git_ignore(val);
    }

    if options.skip_target_dir {
        builder.filter_entry(|entry| !entry.path().ends_with("target"));
    }

    let walker = builder.build();

    // Keep only errors and `Cargo.toml` files (filter), then map correct paths into owned
    // `PathBuf`.
    walker
        .into_iter()
        .filter(|entry| {
            entry
                .as_ref()
                .map_or(true, |entry| entry.file_name() == "Cargo.toml")
        })
        .map(|res_entry| res_entry.map(walkdir::DirEntry::into_path))
        .collect()
}

/// Return true if this is run as `cargo machete`, false otherwise (`cargo-machete`, `cargo run -- ...`)
fn running_as_cargo_cmd() -> bool {
    // If run under Cargo in general, a `CARGO` environment variable is set.
    //
    // But this is also set when running with `cargo run`, which we don't want to break! In that
    // latter case, another set of cargo variables are defined, which aren't defined when just
    // running as `cargo machete`. Picked `CARGO_PKG_NAME` as one of those variables.
    //
    // So we're running under cargo if `CARGO` is defined, but not `CARGO_PKG_NAME`.
    std::env::var("CARGO").is_ok() && std::env::var("CARGO_PKG_NAME").is_err()
}

/// Runs `cargo-machete`.
/// Returns Ok with a bool whether any unused dependencies were found, or Err on errors.
fn run_machete() -> anyhow::Result<bool> {
    pretty_env_logger::init();

    let mut args: MacheteArgs = if running_as_cargo_cmd() {
        argh::cargo_from_env()
    } else {
        argh::from_env()
    };

    if args.version {
        println!("{}", env!("CARGO_PKG_VERSION"));
        std::process::exit(0);
    }

    if args.paths.is_empty() {
        eprintln!("Analyzing dependencies of crates in this directory...");
        args.paths.push(PathBuf::from("."));
    } else {
        eprintln!(
            "Analyzing dependencies of crates in {}...",
            args.paths
                .iter()
                .map(|path| path.as_os_str().to_string_lossy().to_string())
                .collect::<Vec<_>>()
                .join(",")
        );
    }

    let mut has_unused_dependencies = false;
    let mut walkdir_errors = Vec::new();

    for path in args.paths {
        let manifest_path_entries = match collect_paths(
            &path,
            CollectPathOptions {
                skip_target_dir: args.skip_target_dir,
                respect_ignore_files: !args.no_ignore,
                override_respect_git_ignore: None,
            },
        ) {
            Ok(entries) => entries,
            Err(err) => {
                walkdir_errors.push(err);
                continue;
            }
        };

        let with_metadata = if args.with_metadata {
            UseCargoMetadata::Yes
        } else {
            UseCargoMetadata::No
        };

        // Run analysis in parallel. This will spawn new rayon tasks when dependencies are effectively
        // used by any Rust crate.
        let results = manifest_path_entries
            .par_iter()
            .filter_map(
                |manifest_path| match find_unused(manifest_path, with_metadata) {
                    Ok(Some(analysis)) => {
                        if analysis.unused.is_empty() {
                            None
                        } else {
                            Some((analysis, manifest_path))
                        }
                    }

                    Ok(None) => {
                        log::info!(
                            "{} is a virtual manifest for a workspace",
                            manifest_path.to_string_lossy()
                        );
                        None
                    }

                    Err(err) => {
                        eprintln!("error when handling {}: {:#}", manifest_path.display(), err);
                        None
                    }
                },
            )
            .collect::<Vec<_>>();

        // Display all the results.
        let location = match path.to_string_lossy() {
            Cow::Borrowed(".") => Cow::from("this directory"),
            pathstr => pathstr,
        };

        if results.is_empty() {
            println!("cargo-machete didn't find any unused dependencies in {location}. Good job!");
            continue;
        }

        println!("cargo-machete found the following unused dependencies in {location}:");
        for (analysis, path) in results {
            println!("{} -- {}:", analysis.package_name, path.to_string_lossy());
            for dep in &analysis.unused {
                println!("\t{dep}");
                has_unused_dependencies = true; // any unused dependency is enough to set flag to true
            }

            for dep in &analysis.ignored_used {
                eprintln!("\t⚠️  {dep} was marked as ignored, but is actually used!");
            }

            if args.fix {
                let fixed = remove_dependencies(&fs::read_to_string(path)?, &analysis.unused)?;
                fs::write(path, fixed).expect("Cargo.toml write error");
            }
        }
    }

    if has_unused_dependencies {
        println!(
            "\n\
            If you believe cargo-machete has detected an unused dependency incorrectly,\n\
            you can add the dependency to the list of dependencies to ignore in the\n\
            `[package.metadata.cargo-machete]` section of the appropriate Cargo.toml.\n\
            For example:\n\
            \n\
            [package.metadata.cargo-machete]\n\
            ignored = [\"prost\"]"
        );

        if !args.with_metadata {
            println!(
                "\n\
                You can also try running it with the `--with-metadata` flag for better accuracy,\n\
                though this may modify your Cargo.lock files."
            );
        }

        println!();
    }

    eprintln!("Done!");

    if !walkdir_errors.is_empty() {
        anyhow::bail!(
            "Errors when walking over directories:\n{}",
            walkdir_errors
                .iter()
                .map(ToString::to_string)
                .collect::<Vec<_>>()
                .join("\n")
        );
    }

    Ok(has_unused_dependencies)
}

<<<<<<< HEAD
// handle a superset of all dependency name dashed/underscored variants: re'\w[-_]'
fn dep_name_superset(dep_names: &[String]) -> HashSet<String> {
    let mut unused: HashSet<String> = dep_names.iter().cloned().collect();
    for dep in unused.clone() {
        unused.insert(dep.replace('-', "_"));
        unused.insert(dep.replace('_', "-"));
    }
    unused
}

fn remove_dependencies(manifest: &str, dependency_list: &[String]) -> anyhow::Result<String> {
    let mut manifest = toml_edit::Document::from_str(manifest)?;
    let missing_table_msg = "unexpected missing table, please report with a test case on https://github.com/bnjbvr/cargo-machete";
    let valid_tables = HashSet::from(["dependencies", "build-dependencies", "dev-dependencies"]);
    let dependency_superset = dep_name_superset(dependency_list);

    let mut dep_tables = manifest
=======
fn remove_dependencies(manifest: &str, dependencies_list: &[String]) -> anyhow::Result<String> {
    let mut manifest = toml_edit::DocumentMut::from_str(manifest)?;
    let dependencies = manifest
>>>>>>> d4620514
        .iter_mut()
        // select for items that are tables with valid names
        .filter(|(k, v)| v.is_table_like() && valid_tables.contains(k.display_repr().as_ref()))
        .map(|(k, v)| {
            let table = v.as_table_like_mut().context(missing_table_msg)?;
            Ok((k, table))
        })
        .filter(|v| match v {
            Ok((_, table)) if dependency_superset.iter().any(|k| table.contains_key(k)) => true,
            Err(_) => true,
            Ok(_) => false,
        })
        .collect::<Result<Vec<(KeyMut, &mut dyn TableLike)>, anyhow::Error>>()?;

    for dep in dependency_list {
        // for now
        let mut removed_one = false;
        for (name, table) in &mut dep_tables {
            if table
                .remove(dep)
                .or_else(|| table.remove(dep.replace('_', "-").as_str()))
                .is_some()
            {
                removed_one = true;
                log::debug!("removed {name}.{dep}");
            } else {
                log::trace!("no match for {name}.{dep}");
            }
        }
        if !removed_one {
            let tables = dep_tables
                .iter()
                .map(|(k, _)| format!("{k}"))
                .collect::<Vec<String>>()
                .join(", ");
            bail!(anyhow!("{dep} not found").context(format!("tables: {tables}")));
        }
    }

    let serialized = manifest.to_string();
    Ok(serialized)
}

fn main() {
    let exit_code = match run_machete() {
        Ok(false) => 0,
        Ok(true) => 1,
        Err(err) => {
            eprintln!("Error: {err:?}");
            2
        }
    };

    std::process::exit(exit_code);
}

#[cfg(test)]
const TOP_LEVEL: &str = concat!(env!("CARGO_MANIFEST_DIR"));

#[test]
fn test_ignore_target() {
    let entries = collect_paths(
        &PathBuf::from(TOP_LEVEL).join("./integration-tests/with-target/"),
        CollectPathOptions {
            skip_target_dir: true,
            respect_ignore_files: false,
            override_respect_git_ignore: Some(false),
        },
    );
    assert!(entries.unwrap().is_empty());

    let entries = collect_paths(
        &PathBuf::from(TOP_LEVEL).join("./integration-tests/with-target/"),
        CollectPathOptions {
            skip_target_dir: false,
            respect_ignore_files: true,
            override_respect_git_ignore: Some(false),
        },
    );
    assert!(entries.unwrap().is_empty());

    let entries = collect_paths(
        &PathBuf::from(TOP_LEVEL).join("./integration-tests/with-target/"),
        CollectPathOptions {
            skip_target_dir: false,
            respect_ignore_files: false,
            override_respect_git_ignore: Some(false),
        },
    );
    assert!(!entries.unwrap().is_empty());
}<|MERGE_RESOLUTION|>--- conflicted
+++ resolved
@@ -6,13 +6,7 @@
 use std::collections::HashSet;
 use std::path::Path;
 use std::str::FromStr;
-<<<<<<< HEAD
-use std::{fs, path::PathBuf};
-use toml_edit::{KeyMut, TableLike};
-use walkdir::WalkDir;
-=======
 use std::{borrow::Cow, fs, path::PathBuf};
->>>>>>> d4620514
 
 #[derive(Clone, Copy)]
 pub(crate) enum UseCargoMetadata {
@@ -27,25 +21,6 @@
     }
 }
 
-<<<<<<< HEAD
-impl From<UseCargoMetadata> for bool {
-    fn from(v: UseCargoMetadata) -> Self {
-        matches!(v, UseCargoMetadata::Yes)
-    }
-}
-
-impl From<bool> for UseCargoMetadata {
-    fn from(b: bool) -> Self {
-        if b {
-            Self::Yes
-        } else {
-            Self::No
-        }
-    }
-}
-
-=======
->>>>>>> d4620514
 #[derive(argh::FromArgs)]
 #[argh(description = r#"
 cargo-machete: Helps find unused dependencies in a fast yet imprecise way.
@@ -124,7 +99,7 @@
                 .as_ref()
                 .map_or(true, |entry| entry.file_name() == "Cargo.toml")
         })
-        .map(|res_entry| res_entry.map(walkdir::DirEntry::into_path))
+        .map(|res_entry| res_entry.map(|e| e.into_path()))
         .collect()
 }
 
@@ -294,7 +269,6 @@
     Ok(has_unused_dependencies)
 }
 
-<<<<<<< HEAD
 // handle a superset of all dependency name dashed/underscored variants: re'\w[-_]'
 fn dep_name_superset(dep_names: &[String]) -> HashSet<String> {
     let mut unused: HashSet<String> = dep_names.iter().cloned().collect();
@@ -305,6 +279,16 @@
     unused
 }
 
+// fn remove_dependencies(manifest: &str, dependencies_list: &[String]) -> anyhow::Result<String> {
+//     let mut manifest = toml_edit::DocumentMut::from_str(manifest)?;
+//     let dependencies = manifest
+//         .iter_mut()
+//         .find_map(|(k, v)| (v.is_table_like() && k == "dependencies").then_some(Some(v)))
+//         .flatten()
+//         .context("dependencies table is missing or empty")?
+//         .as_table_mut()
+//         .context("unexpected missing table, please report with a test case on https://github.com/bnjbvr/cargo-machete")?;
+
 fn remove_dependencies(manifest: &str, dependency_list: &[String]) -> anyhow::Result<String> {
     let mut manifest = toml_edit::Document::from_str(manifest)?;
     let missing_table_msg = "unexpected missing table, please report with a test case on https://github.com/bnjbvr/cargo-machete";
@@ -312,11 +296,6 @@
     let dependency_superset = dep_name_superset(dependency_list);
 
     let mut dep_tables = manifest
-=======
-fn remove_dependencies(manifest: &str, dependencies_list: &[String]) -> anyhow::Result<String> {
-    let mut manifest = toml_edit::DocumentMut::from_str(manifest)?;
-    let dependencies = manifest
->>>>>>> d4620514
         .iter_mut()
         // select for items that are tables with valid names
         .filter(|(k, v)| v.is_table_like() && valid_tables.contains(k.display_repr().as_ref()))
